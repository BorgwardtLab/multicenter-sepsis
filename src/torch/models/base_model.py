"""Base model for all models implementing datasets and training."""
import argparse
import numpy as np

import torch
from torch.utils.data import DataLoader, Subset
import pytorch_lightning as pl

from sklearn.metrics import (
    average_precision_score, roc_auc_score, balanced_accuracy_score)
# from test_tube import HyperOptArgumentParser

import src.torch.datasets
from src.evaluation import physionet2019_utility
from src.torch.torch_utils import (
    variable_length_collate, ComposeTransformations, LabelPropagation)


class BaseModel(pl.LightningModule):
    """Base model for all models implementing datasets and training."""

    @property
    def transforms(self):
        if self.hparams.task == 'classification':
            return [
                LabelPropagation(-self.hparams.label_propagation)
            ]
        else:
            def NOP(instance):
                return instance
            return [NOP]

    def _get_input_dim(self):
        data = self.dataset_cls(
            split='train',
            transform=ComposeTransformations(self.transforms),
            **self.dataset_kwargs
        )
        return int(data[0]['ts'].shape[-1])

    @property
    def metrics_initial(self):
        return {
            'train/loss': float('inf'),
            'online_val/loss': float('inf'),
            'online_val/physionet2019_score': float('-inf'),
            'online_val/average_precision': float('-inf'),
            'online_val/auroc': float('-inf'),
            'online_val/balanced_accuracy': float('-inf'),
            'validation/loss': float('inf'),
            'validation/physionet2019_score': float('-inf'),
            'validation/average_precision': float('-inf'),
            'validation/auroc': float('-inf'),
            'validation/balanced_accuracy': float('-inf')
        }

    def __init__(self, dataset, pos_weight, label_propagation, learning_rate,
                 batch_size, weight_decay, task='classification', 
                 dataset_kwargs={}, **kwargs):
        super().__init__()
        self.save_hyperparameters()
        self.dataset_cls = getattr(src.torch.datasets, self.hparams.dataset)
        d = self.dataset_cls(split='train', **dataset_kwargs)
        self.train_indices, self.val_indices = d.get_stratified_split(87346583)
<<<<<<< HEAD
        self.loss, self.label_key, self.activation_fn = self._get_loss_label_and_act_fn_for_task(task, d)
        self.task = task
        self.dataset_kwargs = dataset_kwargs
        self.lam = d.lam
    
    def _get_loss_label_and_act_fn_for_task(self, task, d):
        """determine loss function, label key and final activation fn for given task"""
=======
>>>>>>> 29711118
        if task == 'classification':
            self.loss = torch.nn.BCEWithLogitsLoss(
                reduction='none',
                pos_weight=torch.Tensor(
                    [self.hparams.pos_weight * d.class_imbalance_factor])
            )
        elif task == 'regression':
            self.loss = torch.nn.MSELoss(reduction='none')
        else:
            raise ValueError(f'{task} is not a valid task among: [classification, regression]')

    def training_step(self, batch, batch_idx):
        """Run a single training step."""
        data, lengths, targets = batch['ts'], batch['lengths'], batch['targets']
        output = self.forward(data, lengths).squeeze(-1)
        invalid_indices = torch.isnan(targets)
        targets[invalid_indices] = 0.
        loss = self.loss(output, targets)
        loss[invalid_indices] = 0.
        # Aggregate first over time then over instances
        n_tp = targets.shape[-1] - invalid_indices.sum(-1, keepdim=True)
        # per_instance_loss = loss.sum(-1) / n_tp.float()
        n_tp = n_tp.sum()
        per_tp_loss = loss.sum() / n_tp.float()
        self.log('loss', per_tp_loss)
        return {
            'loss': per_tp_loss,
            'n_tp': n_tp,
        }

    def training_epoch_end(self, outputs):
        total_tp = 0
        total_loss = 0
        for x in outputs:
            n_tp = x['n_tp']
            total_tp += n_tp
            total_loss += n_tp * x['loss']

        average_loss = total_loss / total_tp
        self.log('train/loss', average_loss, prog_bar=True)

    def _shared_eval(self, batch, batch_idx, prefix):
        data, lengths, targets, labels = (
            batch['ts'], batch['lengths'], batch['targets'], batch['labels'])
        output = self.forward(data, lengths).squeeze(-1)

        # Flatten outputs to support nll_loss
        invalid_indices = torch.isnan(targets)
        cloned_targets = targets.clone()
        cloned_targets[invalid_indices] = 0.
        loss = self.loss(output, cloned_targets.float())
        loss[invalid_indices] = 0.
        # Aggregate first over time then over instances
        n_tp = targets.shape[-1] - invalid_indices.sum(-1, keepdim=True)
        # per_instance_loss = loss.sum(-1) / n_tp.float()
        n_tp = n_tp.sum()
        per_tp_loss = loss.sum() / n_tp.float()

        return {
            f'{prefix}_loss': per_tp_loss.detach(),
            f'{prefix}_n_tp': n_tp,
            f'{prefix}_labels': labels.cpu().detach().numpy(),
            f'{prefix}_scores': output.cpu().detach().numpy()
        }

    def _shared_end(self, outputs, prefix):
        total_tp = 0
        total_loss = 0
        n_tp_key = f'{prefix}_n_tp'
        loss_key = f'{prefix}_loss'
        for x in outputs:
            n_tp = x[n_tp_key]
            total_tp += n_tp
            total_loss += n_tp * x[loss_key]
        average_loss = total_loss / total_tp

        labels = []
        predictions = []
        scores = []
        for x in outputs:
            cur_labels = x[f'{prefix}_labels']
            cur_scores = x[f'{prefix}_scores']
            # TODO: Why should these be float?
            cur_preds = (cur_scores >= 0).astype(float)
            for label, pred, score in zip(cur_labels, cur_preds, cur_scores):
                selection = ~np.isnan(label)
                # Get index of first invalid label, this allows the labels to
                # have gaps with NaN in between.
                first_invalid_label = (
                    len(selection) - np.argmax(selection[::-1]))
                labels.append(label[:first_invalid_label])
                predictions.append(pred[:first_invalid_label])
                scores.append(score[:first_invalid_label])

<<<<<<< HEAD
        physionet_score = physionet2019_utility(
            labels, predictions, shift_labels=self.hparams.label_propagation, lam=self.lam)
=======
        #TODO: add lambda here!
        shift_labels = (
            self.hparams.label_propagation if self.hparams.task == 'classification'
            else 0
        )
        physionet_score = physionet2019_utility(
            labels, predictions,
            shift_labels=shift_labels)
>>>>>>> 29711118
        # Scores below require flattened predictions
        labels = np.concatenate(labels, axis=0)
        is_valid = ~np.isnan(labels)
        labels = labels[is_valid]
        predictions = np.concatenate(predictions, axis=0)[is_valid]
        scores = np.concatenate(scores, axis=0)[is_valid]
        average_precision = average_precision_score(labels, scores)
        auroc = roc_auc_score(labels, scores)
        balanced_accuracy = balanced_accuracy_score(labels, predictions)
        self.log(f'{prefix}/physionet2019_score', physionet_score)
        self.log(f'{prefix}/average_precision', average_precision)
        self.log(f'{prefix}/auroc', auroc)
        self.log(f'{prefix}/balanced_accuracy', balanced_accuracy)
        self.log(f'{prefix}/loss', average_loss, prog_bar=True)

    def validation_step(self, batch, batch_idx):
        return self._shared_eval(batch, batch_idx, 'online_val')

    def validation_epoch_end(self, outputs):
        self._shared_end(outputs, 'online_val')

    def test_step(self, batch, batch_idx):
        return self._shared_eval(batch, batch_idx, prefix='validation')

    def test_epoch_end(self, outputs):
        self._shared_end(outputs, 'validation')

    def configure_optimizers(self):
        """Get optimizers."""
        # TODO: We should also add a scheduler here to implement warmup. Most
        # recent version of pytorch lightning seems to have problems with how
        # it was implemented before.

        # we don't apply weight decay to bias and layernorm parameters, as inspired by:
        # https://colab.research.google.com/github/PytorchLightning/pytorch-lightning/blob/master/notebooks/04-transformers-text-classification.ipynb
        no_decay = ["bias", "LayerNorm.weight"]
        optimizer_grouped_parameters = [
            {
                "params": [p for n, p in self.named_parameters() if not any(nd in n for nd in no_decay)],
                "weight_decay": self.hparams.weight_decay,
            },
            {
                "params": [p for n, p in self.named_parameters() if any(nd in n for nd in no_decay)],
                "weight_decay": 0.0,
            },
        ] 
        optimizer = torch.optim.AdamW(
            optimizer_grouped_parameters, lr=self.hparams.learning_rate, weight_decay=self.hparams.weight_decay)
        return optimizer

    def train_dataloader(self):
        """Get train data loader."""
        return DataLoader(
            Subset(
                self.dataset_cls(
                    split='train',
                    transform=ComposeTransformations(self.transforms),
                    **self.dataset_kwargs
                ),
                self.train_indices
            ),
            shuffle=True,
            collate_fn=variable_length_collate,
            batch_size=self.hparams.batch_size,
            num_workers=8,
            pin_memory=False
        )

    def val_dataloader(self):
        """Get validation data loader."""
        return DataLoader(
            Subset(
                self.dataset_cls(
                    split='train',
                    transform=ComposeTransformations(self.transforms),
                    **self.dataset_kwargs
                ),
                self.val_indices
            ),
            shuffle=False,
            collate_fn=variable_length_collate,
            batch_size=self.hparams.batch_size,
            num_workers=8,
            pin_memory=False
        )

    def test_dataloader(self):
        """Get test data loader."""
        return DataLoader(
            self.dataset_cls(
                split='validation',
                transform=ComposeTransformations(self.transforms),
                **self.dataset_kwargs
            ),
            shuffle=False,
            collate_fn=variable_length_collate,
            batch_size=self.hparams.batch_size,
            num_workers=8
        )

    @classmethod
    def add_model_specific_args(cls, parent_parser):
        """Specify the hyperparams."""
        parser = argparse.ArgumentParser(parents=[parent_parser])
        # training specific
        parser.add_argument(
            '--dataset', type=str, choices=src.torch.datasets.__all__,
            default='MIMICDemo'
        )
        parser.add_argument(
            '--learning_rate', default=0.001, type=float,
            # tunable=True, log_base=10., low=0.0001, high=0.01
        )
        parser.add_argument(
            '--batch_size', default=32, type=int,
            # options=[16, 32, 64, 128, 256], tunable=True
        )
        parser.add_argument('--weight_decay', default=0., type=float)
        parser.add_argument('--label_propagation', default=6, type=int)
        parser.add_argument('--pos_weight', type=float, default=1.)
        return parser<|MERGE_RESOLUTION|>--- conflicted
+++ resolved
@@ -62,16 +62,9 @@
         self.dataset_cls = getattr(src.torch.datasets, self.hparams.dataset)
         d = self.dataset_cls(split='train', **dataset_kwargs)
         self.train_indices, self.val_indices = d.get_stratified_split(87346583)
-<<<<<<< HEAD
-        self.loss, self.label_key, self.activation_fn = self._get_loss_label_and_act_fn_for_task(task, d)
         self.task = task
         self.dataset_kwargs = dataset_kwargs
         self.lam = d.lam
-    
-    def _get_loss_label_and_act_fn_for_task(self, task, d):
-        """determine loss function, label key and final activation fn for given task"""
-=======
->>>>>>> 29711118
         if task == 'classification':
             self.loss = torch.nn.BCEWithLogitsLoss(
                 reduction='none',
@@ -166,19 +159,14 @@
                 predictions.append(pred[:first_invalid_label])
                 scores.append(score[:first_invalid_label])
 
-<<<<<<< HEAD
-        physionet_score = physionet2019_utility(
-            labels, predictions, shift_labels=self.hparams.label_propagation, lam=self.lam)
-=======
-        #TODO: add lambda here!
         shift_labels = (
             self.hparams.label_propagation if self.hparams.task == 'classification'
             else 0
         )
         physionet_score = physionet2019_utility(
             labels, predictions,
-            shift_labels=shift_labels)
->>>>>>> 29711118
+            shift_labels=shift_labels, self.lam)
+
         # Scores below require flattened predictions
         labels = np.concatenate(labels, axis=0)
         is_valid = ~np.isnan(labels)
