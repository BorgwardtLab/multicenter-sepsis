"""Base Classes for Dataset Transformers, TODO: add copyright notice here!"""

import numpy as np
import pandas as pd
from sklearn.base import TransformerMixin, BaseEstimator
from joblib import Parallel, delayed


class BaseIDTransformer(TransformerMixin, BaseEstimator):
    """
    Base class when performing transformations over ids. One must implement a transform_id method.
    """

    def __init__(self, vm):
        self.vm = vm

    def __init_subclass__(cls, *args, **kwargs):
        if not hasattr(cls, 'transform_id'):
            raise TypeError('Class must take a transform_id method')
        return super().__init_subclass__(*args, **kwargs)

    def fit(self, df, y=None):
        return self

    def transform(self, df):
        if isinstance(df, pd.DataFrame):
            df_transformed = df.groupby(
                [self.vm('id')], as_index=False).apply(self.transform_id)
        elif isinstance(df, pd.Series):
            df_transformed = df.groupby(
                [self.vm('id')]).apply(self.transform_id)

        # Sometimes creates a None level
        if None in df_transformed.index.names:
            print('None in indices, dropping it')
            df_transformed.index = df_transformed.index.droplevel(None)

        return df_transformed


class ParallelBaseIDTransformer(TransformerMixin, BaseEstimator):
    """
    Parallelized Base class when performing transformations over ids. 
    The child class requires to have a transform_id method.
    """

    def __init__(self, n_jobs=4, concat_output=False):
        self.n_jobs = n_jobs
        self.concat_output = concat_output

    def __init_subclass__(cls, *args, **kwargs):
        if not hasattr(cls, 'transform_id'):
            raise TypeError('Class must take a transform_id method')
        return super().__init_subclass__(*args, **kwargs)

    def fit(self, df, y=None):
        return self

    def transform(self, df_or_list):
        """ Parallelized transform
        """
        if isinstance(df_or_list, list):
            # Remove Nones
            df_or_list = list(filter(lambda x: x is not None, df_or_list))
            n = len(df_or_list)

            def get_instance(index):
                return df_or_list[index]

        elif isinstance(df_or_list, pd.DataFrame):
            # we assume that instance ids are on the first level of the df multi-indices (id, time)
            # gather all instance ids
            ids = df_or_list.index.levels[0].tolist()
            n = len(ids)

            def get_instance(index):
                return df_or_list.loc[[ids[index]]]

        else:
            raise ValueError('Unknown input: {}'.format(type(df_or_list)))

        # Use multiprocessing as we can then share memory via fork.
        output = Parallel(n_jobs=self.n_jobs, batch_size=100, max_nbytes=None, verbose=1)(
            delayed(self.transform_id)(get_instance(i)) for i in range(n))

        if self.concat_output:
            output = pd.concat(output)

        print('Done with', self.__class__.__name__)
        return output

class ChunkedTransformer(TransformerMixin, BaseEstimator):
    """
    Parallelized Base class when performing transformations over ids. 
    The child class requires to have a transform_id method.
    """
    def __init__(self, n_jobs=4, chunk_size=10, **kwargs):
        """
        Args:
        - n_jobs: number of jobs for parallelism
        - chunks_size: number of patients in a chunk that is processed
            sequentially by one parallelized process. 
        """
        self.n_jobs = n_jobs
        self.chunk_size = chunk_size

    def __init_subclass__(cls, *args, **kwargs):
        if not hasattr(cls, 'transform_id'):
            raise TypeError('Class must take a transform_id method')
        return super().__init_subclass__(*args, **kwargs)

    def fit(self, df, y=None):
        return self

    def transform(self, df_or_list):
        """ Parallelized transform
        """
        chunk_size = self.chunk_size

        if isinstance(df_or_list, list):
            # Remove Nones
            df_or_list = list(filter(lambda x: x is not None, df_or_list))
            n = len(df_or_list)

            def get_instance(index):
                return df_or_list[index]

        elif isinstance(df_or_list, pd.DataFrame):
            #we assume that instance ids are on the first level of the df multi-indices (id, time) 
            ids = df_or_list.index.levels[0].tolist() #gather all instance ids 
            n = len(ids)

            def get_instance(index):
                return df_or_list.loc[[ids[index]]]

        else:
            raise ValueError('Unknown input: {}'.format(type(df_or_list)))
        chunk_size = min(chunk_size, n) #ensuring that we have n_chunks >=1
        n_chunks = int(np.ceil(n / chunk_size)) 
        index_chunks = np.array_split(np.arange(n), n_chunks) 

        # Use multiprocessing as we can then share memory via fork.
        output = Parallel(n_jobs=self.n_jobs, batch_size=100, max_nbytes=None, verbose=1)(
            delayed(self.transform_chunk)(get_instance, index_chunks[i]) for i in range(n_chunks))

        output = pd.concat(output)

        print('Done with', self.__class__.__name__)
        return output
    
    def transform_chunk(self, id_fn, index_chunk):
        """
        Apply transform_id sequentially to chunk of ids.
        - id_fn: get_instance function
        - index_chunk: chunk of indices to apply transform_id
        """
        out = [ self.transform_id( 
            id_fn(i) ) for i in index_chunk
        ]
        return pd.concat(out)


class DaskIDTransformer(TransformerMixin, BaseEstimator):
    """
    Dask-based Parallelized Base class when performing transformations over ids. The child class requires to have a transform_id method.
    """

    def __init__(self, vm):
        self.vm = vm

    def __init_subclass__(cls, *args, **kwargs):
        if not hasattr(cls, 'transform_id'):
            raise TypeError('Class must take a transform_id method')
        return super().__init_subclass__(*args, **kwargs)

    def fit(self, df, y=None):
        return self

    def pre_transform(self, ddf):
        return ddf

    def post_transform(self, input_ddf, transformed_ddf):
        return transformed_ddf

    def transform(self, dask_df):
<<<<<<< HEAD
        """ Parallelized transform."""
        result = self.pre_transform(dask_df)\
            .groupby(self.vm('id'), group_keys=False) \
            .apply(self.transform_id)
        return self.post_transform(dask_df, result)
=======
        """ Parallelized transform
        """
        result = dask_df.groupby( self.vm('id'),
             group_keys=False).apply(self.transform_id)
        print('Done with', self.__class__.__name__)
        return result
>>>>>>> ca1209bc
<|MERGE_RESOLUTION|>--- conflicted
+++ resolved
@@ -1,16 +1,14 @@
-"""Base Classes for Dataset Transformers, TODO: add copyright notice here!"""
+"""Base Classes for Dataset Transformers, TODO: add copyright notice here!""" 
 
 import numpy as np
 import pandas as pd
 from sklearn.base import TransformerMixin, BaseEstimator
 from joblib import Parallel, delayed
 
-
 class BaseIDTransformer(TransformerMixin, BaseEstimator):
     """
     Base class when performing transformations over ids. One must implement a transform_id method.
     """
-
     def __init__(self, vm):
         self.vm = vm
 
@@ -24,11 +22,9 @@
 
     def transform(self, df):
         if isinstance(df, pd.DataFrame):
-            df_transformed = df.groupby(
-                [self.vm('id')], as_index=False).apply(self.transform_id)
+            df_transformed = df.groupby([self.vm('id')], as_index=False).apply(self.transform_id)
         elif isinstance(df, pd.Series):
-            df_transformed = df.groupby(
-                [self.vm('id')]).apply(self.transform_id)
+            df_transformed = df.groupby([self.vm('id')]).apply(self.transform_id)
 
         # Sometimes creates a None level
         if None in df_transformed.index.names:
@@ -38,12 +34,12 @@
         return df_transformed
 
 
+
 class ParallelBaseIDTransformer(TransformerMixin, BaseEstimator):
     """
     Parallelized Base class when performing transformations over ids. 
     The child class requires to have a transform_id method.
     """
-
     def __init__(self, n_jobs=4, concat_output=False):
         self.n_jobs = n_jobs
         self.concat_output = concat_output
@@ -68,9 +64,8 @@
                 return df_or_list[index]
 
         elif isinstance(df_or_list, pd.DataFrame):
-            # we assume that instance ids are on the first level of the df multi-indices (id, time)
-            # gather all instance ids
-            ids = df_or_list.index.levels[0].tolist()
+            #we assume that instance ids are on the first level of the df multi-indices (id, time) 
+            ids = df_or_list.index.levels[0].tolist() #gather all instance ids 
             n = len(ids)
 
             def get_instance(index):
@@ -164,8 +159,8 @@
     """
     Dask-based Parallelized Base class when performing transformations over ids. The child class requires to have a transform_id method.
     """
-
-    def __init__(self, vm):
+    def __init__(self, vm, **kwargs):
+        print('Got unused args:', kwargs)
         self.vm = vm
 
     def __init_subclass__(cls, *args, **kwargs):
@@ -176,24 +171,10 @@
     def fit(self, df, y=None):
         return self
 
-    def pre_transform(self, ddf):
-        return ddf
-
-    def post_transform(self, input_ddf, transformed_ddf):
-        return transformed_ddf
-
     def transform(self, dask_df):
-<<<<<<< HEAD
-        """ Parallelized transform."""
-        result = self.pre_transform(dask_df)\
-            .groupby(self.vm('id'), group_keys=False) \
-            .apply(self.transform_id)
-        return self.post_transform(dask_df, result)
-=======
         """ Parallelized transform
         """
         result = dask_df.groupby( self.vm('id'),
              group_keys=False).apply(self.transform_id)
         print('Done with', self.__class__.__name__)
-        return result
->>>>>>> ca1209bc
+        return result