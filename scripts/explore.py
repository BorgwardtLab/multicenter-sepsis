--- conflicted
+++ resolved
@@ -20,23 +20,11 @@
     args = parser.parse_args()
     split = args.split 
     path = os.path.join('datasets', args.dataset, args.path)
-<<<<<<< HEAD
     #normalized_path = os.path.join(path, f'X_normalized_{split}.pkl')
     features_path = os.path.join(path, f'X_features_{split}.pkl')
     y_path = os.path.join(path, f'y_{split}.pkl')
     #df_n = load_pickle(normalized_path)
     X = load_pickle(features_path)
     #y = load_pickle(y_path)
-=======
-    #raw_data_path = os.path.join(path, f'raw_data_{split}.pkl')
-    normalized_path = os.path.join(path, f'X_normalized_{split}.pkl')
-    features_path = os.path.join(path, f'X_features_{split}.pkl')
-    y_path = os.path.join(path, f'y_{split}.pkl')
-    #raw_y_path =  os.path.join(path, f'raw_y_{split}.pkl')
-    #df = load_pickle(raw_data_path)
-    df_n = load_pickle(normalized_path)
-    X = load_pickle(features_path)
-    y = load_pickle(y_path)
-    #raw_y = load_pickle(raw_y_path)
->>>>>>> 5e802e90
+
     embed()