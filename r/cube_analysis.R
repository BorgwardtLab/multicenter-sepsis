
invisible(
  lapply(list.files(here::here("r", "utils"), full.names = TRUE), source)
)

dims <- list(
<<<<<<< HEAD
  train_src = c("aumc", "mimic"),
  feat_set = c("locf", "basic", "wav", "sig", "full"),
  predictor = c("rf", "linear"),
  target = c("class", "hybrid", "reg")
=======
  train_src = "mimic",
  feat_set = c("locf"),
  predictor = c("rf"),
  target = c("class")
>>>>>>> 937d5c90
)

res <- array(vector("list", prod(lengths(dims))), lengths(dims), dims)
evl <- array(vector("list", prod(lengths(dims))), lengths(dims), dims)

for (train in dims$train_src) {
  for (feat in dims$feat_set) {
    for (pred in dims$predictor) {
      for (targ in dims$target) {
        message("processing ", train, " ", feat, " ", pred, " ", targ)
        tmp <- read_res(train, feat_set = feat, predictor = pred,
                        target = targ, jobid = 165674415)
        if (is.null(tmp)) next
        pat_eval <- patient_eval(tmp)
        res[train, feat, pred, targ] <- list(tmp)
        evl[train, feat, pred, targ] <- list(pat_eval)
        plt <- patient_plot(pat_eval, pred)
        ggsave(paste0(
          paste(pred, targ, feat, train, train, sep = "-"), ".pdf"), plt)
      }
    }
  }
}

patient_plot(evl["mimic", "locf", "rf", "class"][[1L]])
<|MERGE_RESOLUTION|>--- conflicted
+++ resolved
@@ -4,17 +4,10 @@
 )
 
 dims <- list(
-<<<<<<< HEAD
   train_src = c("aumc", "mimic"),
   feat_set = c("locf", "basic", "wav", "sig", "full"),
   predictor = c("rf", "linear"),
   target = c("class", "hybrid", "reg")
-=======
-  train_src = "mimic",
-  feat_set = c("locf"),
-  predictor = c("rf"),
-  target = c("class")
->>>>>>> 937d5c90
 )
 
 res <- array(vector("list", prod(lengths(dims))), lengths(dims), dims)
