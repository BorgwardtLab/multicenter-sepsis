--- conflicted
+++ resolved
@@ -14,29 +14,22 @@
     sum((x_right - x_left) * (y_left + y_right) / 2)
 
   }
-  
+
   convex_comb <- function(a, b, val1, val2, mid = 0.9) {
-    
+
     assertthat::assert_that(a >= mid, b <= mid)
-    
+
     val2 + (val1 - val2) * (mid - b) / (a - b)
-    
+
   }
 
   x <- data.table::copy(dat)
 
   prob_grid <- c(0, 0.001, seq(0.01, 0.99, 0.01), 0.999)
-<<<<<<< HEAD
-  grid <- quantile(x$prediction, prob = prob_grid)
+  grid <- quantile(x[, max(prediction), by = "stay_id"][["V1"]],
+                   prob = prob_grid)
 
   x <- x[, is_case := any(!is.na(onset)), by = c(id_vars(x))]
-
-=======
-  grid <- quantile(x[, max(prediction), by = "stay_id"][["V1"]], 
-                   prob = prob_grid)
-
-  x <- x[, is_case := any(!is.na(onset)), by = c(id_vars(x))]
->>>>>>> 937d5c90
   onset <- x[!is.na(onset), head(.SD, 1L), by = c(id_vars(x)),
              .SD = "onset"]
   onset <- onset[, c("onset_time", "onset") := list(
@@ -64,11 +57,11 @@
     dcs <- as.vector(
       table(fin$is_case, factor(!is.na(fin$trigger), levels = c(F, T)))
     )
-    
-    
+
+
     erl <- fin[!is.na(onset_time) & !is.na(trigger),
                list(onset_time - trigger)][["V1"]]
-    
+
     tn <- dcs[1]
     fn <- dcs[2]
     fp <- dcs[3]
@@ -80,30 +73,30 @@
     util <- sum((x[["prediction"]] > thresh) * x[["utility"]])
     util <- util / util_opt
 
-    res <- rbind(res, c(prob_grid[i], sens, spec, ppv, as.numeric(median(erl)), 
+    res <- rbind(res, c(prob_grid[i], sens, spec, ppv, as.numeric(median(erl)),
                         mean(erl > hours(2L)), util))
   }
 
   res <- as.data.frame(res)
-  names(res) <- c("threshold", "sens", "spec", "ppv", "earliness", "advance_2h", 
+  names(res) <- c("threshold", "sens", "spec", "ppv", "earliness", "advance_2h",
                   "utility")
   res <- res[order(res$threshold), ]
-  
+
   prec_90r <- earliness_90r <- advance_90r <- -Inf
   for (i in 1:nrow(res)) {
-    
+
     if(res$sens[i] > 0.9 & res$sens[i+1] <= 0.9) {
-      
+
       prec_90r <- convex_comb(res$sens[i], res$sens[i+1], res$ppv[i], res$ppv[i+1])
-      earliness_90r <- convex_comb(res$sens[i], res$sens[i+1], res$earliness[i], 
+      earliness_90r <- convex_comb(res$sens[i], res$sens[i+1], res$earliness[i],
                                    res$earliness[i+1])
-      advance_90r <- convex_comb(res$sens[i], res$sens[i+1], res$advance_2h[i], 
+      advance_90r <- convex_comb(res$sens[i], res$sens[i+1], res$advance_2h[i],
                                  res$advance_2h[i+1])
-      
+
     }
-    
-  }
-  
+
+  }
+
 
   auroc <- -integrate(1 - res$spec, res$sens)
   auprc <- -integrate(res$sens, res$ppv)
@@ -145,17 +138,17 @@
     ggtitle(
       paste0("AUPRC ", round(dat$auprc, 4), "; At 90% rec. precision ",
              round(dat$prec_90r*100, 2), "%")
-    ) + 
+    ) +
     geom_vline(xintercept = 0.9, linetype = "dashed", color = "red")
 
   earl <- ggplot(dat$dat, aes(x = sens, y = earliness)) +
-    geom_line(color = "green") + theme_bw() + 
+    geom_line(color = "green") + theme_bw() +
     ggtitle(
-      paste0("At 90% rec. med. earl. ", 
+      paste0("At 90% rec. med. earl. ",
              round(dat$earliness_90r, 2), "; ",
              round(dat$advance_90r*100, 2), "% >=2h before"
             )
-    ) + 
+    ) +
     geom_vline(xintercept = 0.9, linetype = "dashed", color = "red")
 
   phys <- ggplot(dat$dat, aes(x = threshold, y = utility)) +
